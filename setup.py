--- conflicted
+++ resolved
@@ -128,13 +128,8 @@
         "PyJWT==2.8.0",
         "pycryptodome==3.17",
         "rncryptor==3.3.0",
-<<<<<<< HEAD
         "msal==1.22.0",
-        "aiogoogle==5.2.0",
-=======
-        "msal==1.21.0",
         "aiogoogle==5.5.0",
->>>>>>> c81e4638
         "okta-jwt-verifier==0.2.3",
         "python-slugify==8.0.1",
         "aiohttp_cors>=0.7.0",
