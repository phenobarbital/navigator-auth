--- conflicted
+++ resolved
@@ -259,27 +259,16 @@
             # SCOPE = ["https://graph.microsoft.com/.default"]
             try:
                 state = auth_response["state"]
-<<<<<<< HEAD
             except (TypeError, KeyError, ValueError):
                 return self.failed_redirect(
                     request, error="MISSING_AUTH_NONCE"
                 )
-=======
-            except Exception:
-                return self.failed_redirect(request, error="ERROR_CONFIGURATION", message="ERROR_RATE_LIMIT_EXCEEDED")
->>>>>>> efcca8a4
             try:
                 async with aioredis.Redis(connection_pool=self._pool) as redis:
                     result = await redis.get(f"azure_auth_{state}")
                     flow = orjson.loads(result)
             except Exception:
-<<<<<<< HEAD
-                return self.failed_redirect(
-                    request, error="ERROR_RATE_LIMIT_EXCEEDED"
-                )
-=======
                 return self.failed_redirect(request, error="ERROR_RATE_LIMIT_EXCEEDED", message="ERROR_RATE_LIMIT_EXCEEDED")
->>>>>>> efcca8a4
             app = self.get_msal_app()
             try:
                 result = app.acquire_token_by_auth_code_flow(
@@ -326,9 +315,9 @@
                     desc = result["error_description"]
                     message = f"Azure {error}: {desc}"
                     logging.exception(message)
-<<<<<<< HEAD
                     return self.failed_redirect(
-                        request, error="AUTHENTICATION_ERROR"
+                        request, error="AUTHENTICATION_ERROR",
+                        message="Failed to generate session token"
                     )
                 else:
                     return self.failed_redirect(
@@ -344,17 +333,6 @@
             return self.failed_redirect(
                 request, error="ERROR_UNKNOWN"
             )
-=======
-                    return self.failed_redirect(request, error="ERROR_CONFIGURATION", message=message)
-                else:
-                    return self.failed_redirect(request, error="ERROR_CONFIGURATION", message="Failed to generate session token")
-            except Exception as err:
-                logging.exception(err)
-                return self.failed_redirect(request, error="ERROR_INVALID_REQUEST", message=err)
-        except Exception as err:
-            logging.exception(err)
-            return self.failed_redirect(request, error="ERROR_UNKNOWN", message=err)
->>>>>>> efcca8a4
 
     async def logout(self, request):
         pass
